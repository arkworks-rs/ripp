--- conflicted
+++ resolved
@@ -21,12 +21,8 @@
 ark-groth16 = {git = "https://github.com/arkworks-rs/groth16/", features = [ "parallel" ] }
 digest = { version = "0.9" }
 num-traits = { version = "0.2" }
-<<<<<<< HEAD
 itertools = { version = "0.10" }
-=======
-itertools = { version = "0.9" }
-rayon = "1"
->>>>>>> 310bc60d
+rayon = { version = "1" }
 
 ark-inner-products = { path = "../inner_products" }
 ark-dh-commitments = { path = "../dh_commitments" }
@@ -40,10 +36,6 @@
 blake2 = { version = "0.9" }
 
 [features]
-<<<<<<< HEAD
-print-trace = [ "ark-std/print-trace" ]
-=======
 default = [ "parallel" ]
 parallel = []
-print-trace = [ "bench-utils/print-trace" ]
->>>>>>> 310bc60d
+print-trace = [ "ark-std/print-trace" ]